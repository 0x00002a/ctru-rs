//! HID service
//!
//! The HID service provides access to user input such as button presses, touch screen presses,
//! and circle pad information. It also provides information from the sound volume slider,
//! the accelerometer, and the gyroscope.

use crate::error::ResultCode;
bitflags::bitflags! {
    /// A set of flags corresponding to the button and directional pad
    /// inputs on the 3DS
    pub struct KeyPad: u32 {
        const A             = ctru_sys::KEY_A;
        const B             = ctru_sys::KEY_B;
        const SELECT        = ctru_sys::KEY_SELECT;
        const START         = ctru_sys::KEY_START;
        const DPAD_RIGHT        = ctru_sys::KEY_DRIGHT;
        const DPAD_LEFT         = ctru_sys::KEY_DLEFT;
        const DPAD_UP           = ctru_sys::KEY_DUP;
        const DPAD_DOWN         = ctru_sys::KEY_DDOWN;
        const R             = ctru_sys::KEY_R;
        const L             = ctru_sys::KEY_L;
        const X             = ctru_sys::KEY_X;
        const Y             = ctru_sys::KEY_Y;
        const ZL            = ctru_sys::KEY_ZL;
        const ZR            = ctru_sys::KEY_ZR;
        const TOUCH         = ctru_sys::KEY_TOUCH;
        const CSTICK_RIGHT  = ctru_sys::KEY_CSTICK_RIGHT;
        const CSTICK_LEFT   = ctru_sys::KEY_CSTICK_LEFT;
        const CSTICK_UP     = ctru_sys::KEY_CSTICK_UP;
        const CSTICK_DOWN   = ctru_sys::KEY_CSTICK_DOWN;
        const CPAD_RIGHT    = ctru_sys::KEY_CPAD_RIGHT;
        const CPAD_LEFT     = ctru_sys::KEY_CPAD_LEFT;
        const CPAD_UP       = ctru_sys::KEY_CPAD_UP;
        const CPAD_DOWN     = ctru_sys::KEY_CPAD_DOWN;
        // Convenience catch-all for the dpad and cpad
        const UP    = KeyPad::DPAD_UP.bits()    | KeyPad::CPAD_UP.bits();
        const DOWN  = KeyPad::DPAD_DOWN.bits()  | KeyPad::CPAD_DOWN.bits();
        const LEFT  = KeyPad::DPAD_LEFT.bits()  | KeyPad::CPAD_LEFT.bits();
        const RIGHT = KeyPad::DPAD_RIGHT.bits() | KeyPad::CPAD_RIGHT.bits();
    }
}

/// A reference-counted handle to the HID service. The service is closed
/// when all instances of this struct fall out of scope.
///
/// This service requires no special permissions to use.
pub struct Hid(());

<<<<<<< HEAD
/// Represents user input to the touchscreen.
#[derive(Debug, Clone, Copy)]
pub struct TouchPosition(ctru_sys::touchPosition);

/// Represents the current position of the 3DS circle pad.
#[derive(Debug, Clone, Copy)]
pub struct CirclePosition(ctru_sys::circlePosition);

=======
>>>>>>> eb8eaa50
/// Initializes the HID service.
///
/// # Errors
///
/// This function will return an error if the service was unable to be initialized.
/// Since this service requires no special or elevated permissions, errors are
/// rare in practice.
impl Hid {
    pub fn new() -> crate::Result<Hid> {
        unsafe {
            ResultCode(ctru_sys::hidInit())?;
            Ok(Hid(()))
        }
    }

    /// Scans the HID service for all user input occurring on the current
    /// frame. This function should be called on every frame when polling
    /// for user input.
    pub fn scan_input(&mut self) {
        unsafe { ctru_sys::hidScanInput() };
    }

    /// Returns a bitflag struct representing which buttons have just been pressed
    /// on the current frame (and were not pressed on the previous frame).
    pub fn keys_down(&self) -> KeyPad {
        unsafe {
            let keys = ctru_sys::hidKeysDown();
            KeyPad::from_bits_truncate(keys)
        }
    }

    /// Returns a bitflag struct representing which buttons have been held down
    /// during the current frame.
    pub fn keys_held(&self) -> KeyPad {
        unsafe {
            let keys = ctru_sys::hidKeysHeld();
            KeyPad::from_bits_truncate(keys)
        }
    }

    /// Returns a bitflag struct representing which buttons have just been released on
    /// the current frame.
    pub fn keys_up(&self) -> KeyPad {
        unsafe {
            let keys = ctru_sys::hidKeysUp();
            KeyPad::from_bits_truncate(keys)
        }
    }

    /// Returns the current touch position in pixels (x, y).
    ///
    /// # Notes
    ///
    /// (0, 0) represents the top left corner of the screen.
    pub fn touch_position(&mut self) -> (u16, u16) {
        let mut res = ctru_sys::touchPosition { px: 0, py: 0 };

        unsafe {
            ctru_sys::hidTouchRead(&mut res);
        }
        (res.px, res.py)
    }

    /// Returns the current circle pad position in relative (x, y).
    ///
    /// # Notes
    ///
    /// (0, 0) represents the center of the circle pad.
    pub fn circlepad_position(&mut self) -> (i16, i16) {
        let mut res = ctru_sys::circlePosition { dx: 0, dy: 0 };

        unsafe {
            ctru_sys::hidCircleRead(&mut res);
        }
        (res.dx, res.dy)
    }
}

impl Drop for Hid {
    fn drop(&mut self) {
        unsafe { ctru_sys::hidExit() };
    }
}<|MERGE_RESOLUTION|>--- conflicted
+++ resolved
@@ -46,17 +46,6 @@
 /// This service requires no special permissions to use.
 pub struct Hid(());
 
-<<<<<<< HEAD
-/// Represents user input to the touchscreen.
-#[derive(Debug, Clone, Copy)]
-pub struct TouchPosition(ctru_sys::touchPosition);
-
-/// Represents the current position of the 3DS circle pad.
-#[derive(Debug, Clone, Copy)]
-pub struct CirclePosition(ctru_sys::circlePosition);
-
-=======
->>>>>>> eb8eaa50
 /// Initializes the HID service.
 ///
 /// # Errors
