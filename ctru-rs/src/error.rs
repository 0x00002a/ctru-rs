use std::borrow::Cow;
use std::error;
use std::ffi::CStr;
use std::fmt;
use std::ops::{ControlFlow, FromResidual, Try};

use ctru_sys::result::{R_DESCRIPTION, R_LEVEL, R_MODULE, R_SUMMARY};

pub type Result<T> = ::std::result::Result<T, Error>;

#[derive(Debug, Copy, Clone, PartialEq, PartialOrd, Eq, Ord)]
#[repr(transparent)]
pub struct ResultCode(pub ctru_sys::Result);

impl Try for ResultCode {
    type Output = ();
    type Residual = Error;

    fn from_output(_: Self::Output) -> Self {
        Self(0)
    }

    fn branch(self) -> ControlFlow<Self::Residual, Self::Output> {
<<<<<<< HEAD
        if self.0 != 0 {
=======
        // Wait timeouts aren't counted as "failures" in libctru, but an unfinished task means unsafety for us.
        // Luckily all summary cases are for system failures (except RS_SUCCESS).
        // I don't know if there are any cases in libctru where a Result holds a "failing" summary but a "success" code, so we'll just check for both.
        if ctru_sys::R_FAILED(self.0) || ctru_sys::R_SUMMARY(self.0) != ctru_sys::RS_SUCCESS as i32
        {
>>>>>>> ca8f13d2
            ControlFlow::Break(self.into())
        } else {
            ControlFlow::Continue(())
        }
    }
}

impl FromResidual for ResultCode {
    fn from_residual(e: <Self as Try>::Residual) -> Self {
        match e {
            Error::Os(result) => Self(result),
            _ => unreachable!(),
        }
    }
}

impl<T> FromResidual<Error> for Result<T> {
    fn from_residual(e: Error) -> Self {
        Err(e)
    }
}

/// The error type returned by all libctru functions.
#[non_exhaustive]
pub enum Error {
    Os(ctru_sys::Result),
    Libc(String),
    ServiceAlreadyActive,
    OutputAlreadyRedirected,
    BufferTooShort {
        /// Length of the buffer provided by the user.
        provided: usize,
        /// Size of the requested data (in bytes).
        wanted: usize,
    },
}

impl Error {
    /// Create an [`Error`] out of the last set value in `errno`. This can be used
    /// to get a human-readable error string from calls to `libc` functions.
    pub(crate) fn from_errno() -> Self {
        let error_str = unsafe {
            let errno = ctru_sys::errno();
            let str_ptr = libc::strerror(errno);

            // Safety: strerror should always return a valid string,
            // even if the error number is unknown
            CStr::from_ptr(str_ptr)
        };

        // Copy out of the error string, since it may be changed by other libc calls later
        Self::Libc(error_str.to_string_lossy().into())
    }

    pub fn is_timeout(&self) -> bool {
        match *self {
            Error::Os(code) => R_DESCRIPTION(code) == ctru_sys::RD_TIMEOUT as ctru_sys::Result,
            _ => false,
        }
    }
}

impl From<ctru_sys::Result> for Error {
    fn from(err: ctru_sys::Result) -> Self {
        Error::Os(err)
    }
}

impl From<ResultCode> for Error {
    fn from(err: ResultCode) -> Self {
        Self::Os(err.0)
    }
}

impl fmt::Debug for Error {
    fn fmt(&self, f: &mut fmt::Formatter) -> fmt::Result {
        match self {
            &Self::Os(err) => f
                .debug_struct("Error")
                .field("raw", &format_args!("{err:#08X}"))
                .field("level", &result_code_level_str(err))
                .field("module", &result_code_module_str(err))
                .field("summary", &result_code_summary_str(err))
                .field("description", &result_code_description_str(err))
                .finish(),
            Self::Libc(err) => f.debug_tuple("Libc").field(err).finish(),
            Self::ServiceAlreadyActive => f.debug_tuple("ServiceAlreadyActive").finish(),
            Self::OutputAlreadyRedirected => f.debug_tuple("OutputAlreadyRedirected").finish(),
            Self::BufferTooShort { provided, wanted } => f
                .debug_struct("BufferTooShort")
                .field("provided", provided)
                .field("wanted", wanted)
                .finish(),
        }
    }
}

impl fmt::Display for Error {
    fn fmt(&self, f: &mut fmt::Formatter) -> fmt::Result {
        match self {
            &Self::Os(err) => write!(
                f,
                "libctru result code 0x{err:08X}: [{} {}] {}: {}",
                result_code_level_str(err),
                result_code_module_str(err),
                result_code_summary_str(err),
                result_code_description_str(err)
            ),
            Self::Libc(err) => write!(f, "{err}"),
            Self::ServiceAlreadyActive => write!(f, "service already active"),
            Self::OutputAlreadyRedirected => {
                write!(f, "output streams are already redirected to 3dslink")
            }
            Self::BufferTooShort{provided, wanted} => write!(f, "the provided buffer's length is too short (length = {provided}) to hold the wanted data (size = {wanted})")
        }
    }
}

impl error::Error for Error {}

fn result_code_level_str(result: ctru_sys::Result) -> Cow<'static, str> {
    use ctru_sys::{
        RL_FATAL, RL_INFO, RL_PERMANENT, RL_REINITIALIZE, RL_RESET, RL_STATUS, RL_SUCCESS,
        RL_TEMPORARY, RL_USAGE,
    };

    Cow::Borrowed(match R_LEVEL(result) as u32 {
        RL_SUCCESS => "success",
        RL_INFO => "info",
        RL_FATAL => "fatal",
        RL_RESET => "reset",
        RL_REINITIALIZE => "reinitialize",
        RL_USAGE => "usage",
        RL_PERMANENT => "permanent",
        RL_TEMPORARY => "temporary",
        RL_STATUS => "status",
        code => return Cow::Owned(format!("(unknown level: {code:#x})")),
    })
}

fn result_code_summary_str(result: ctru_sys::Result) -> Cow<'static, str> {
    use ctru_sys::{
        RS_CANCELED, RS_INTERNAL, RS_INVALIDARG, RS_INVALIDRESVAL, RS_INVALIDSTATE, RS_NOP,
        RS_NOTFOUND, RS_NOTSUPPORTED, RS_OUTOFRESOURCE, RS_STATUSCHANGED, RS_SUCCESS,
        RS_WOULDBLOCK, RS_WRONGARG,
    };

    Cow::Borrowed(match R_SUMMARY(result) as u32 {
        RS_SUCCESS => "success",
        RS_NOP => "nop",
        RS_WOULDBLOCK => "would_block",
        RS_OUTOFRESOURCE => "out_of_resource",
        RS_NOTFOUND => "not_found",
        RS_INVALIDSTATE => "invalid_state",
        RS_NOTSUPPORTED => "not_supported",
        RS_INVALIDARG => "invalid_arg",
        RS_WRONGARG => "wrong_arg",
        RS_CANCELED => "canceled",
        RS_STATUSCHANGED => "status_changed",
        RS_INTERNAL => "internal",
        RS_INVALIDRESVAL => "invalid_res_val",
        code => return Cow::Owned(format!("(unknown summary: {code:#x})")),
    })
}

fn result_code_description_str(result: ctru_sys::Result) -> Cow<'static, str> {
    use ctru_sys::{
        RD_ALREADY_DONE, RD_ALREADY_EXISTS, RD_ALREADY_INITIALIZED, RD_BUSY, RD_CANCEL_REQUESTED,
        RD_INVALID_ADDRESS, RD_INVALID_COMBINATION, RD_INVALID_ENUM_VALUE, RD_INVALID_HANDLE,
        RD_INVALID_POINTER, RD_INVALID_RESULT_VALUE, RD_INVALID_SELECTION, RD_INVALID_SIZE,
        RD_MISALIGNED_ADDRESS, RD_MISALIGNED_SIZE, RD_NOT_AUTHORIZED, RD_NOT_FOUND,
        RD_NOT_IMPLEMENTED, RD_NOT_INITIALIZED, RD_NO_DATA, RD_OUT_OF_MEMORY, RD_OUT_OF_RANGE,
        RD_SUCCESS, RD_TIMEOUT, RD_TOO_LARGE,
    };

    Cow::Borrowed(match R_DESCRIPTION(result) as u32 {
        RD_SUCCESS => "success",
        RD_INVALID_RESULT_VALUE => "invalid_result_value",
        RD_TIMEOUT => "timeout",
        RD_OUT_OF_RANGE => "out_of_range",
        RD_ALREADY_EXISTS => "already_exists",
        RD_CANCEL_REQUESTED => "cancel_requested",
        RD_NOT_FOUND => "not_found",
        RD_ALREADY_INITIALIZED => "already_initialized",
        RD_NOT_INITIALIZED => "not_initialized",
        RD_INVALID_HANDLE => "invalid_handle",
        RD_INVALID_POINTER => "invalid_pointer",
        RD_INVALID_ADDRESS => "invalid_address",
        RD_NOT_IMPLEMENTED => "not_implemented",
        RD_OUT_OF_MEMORY => "out_of_memory",
        RD_MISALIGNED_SIZE => "misaligned_size",
        RD_MISALIGNED_ADDRESS => "misaligned_address",
        RD_BUSY => "busy",
        RD_NO_DATA => "no_data",
        RD_INVALID_COMBINATION => "invalid_combination",
        RD_INVALID_ENUM_VALUE => "invalid_enum_value",
        RD_INVALID_SIZE => "invalid_size",
        RD_ALREADY_DONE => "already_done",
        RD_NOT_AUTHORIZED => "not_authorized",
        RD_TOO_LARGE => "too_large",
        RD_INVALID_SELECTION => "invalid_selection",
        code => return Cow::Owned(format!("(unknown description: {code:#x})")),
    })
}

fn result_code_module_str(result: ctru_sys::Result) -> Cow<'static, str> {
    use ctru_sys::{
        RM_AC, RM_ACC, RM_ACT, RM_AM, RM_AM_LOW, RM_APPLET, RM_APPLICATION, RM_AVD, RM_BOSS,
        RM_CAM, RM_CARD, RM_CARDNOR, RM_CARD_SPI, RM_CEC, RM_CODEC, RM_COMMON, RM_CONFIG, RM_CSND,
        RM_CUP, RM_DBG, RM_DBM, RM_DD, RM_DI, RM_DLP, RM_DMNT, RM_DSP, RM_EC, RM_ENC, RM_FATFS,
        RM_FILE_SERVER, RM_FND, RM_FRIENDS, RM_FS, RM_FSI, RM_GD, RM_GPIO, RM_GSP, RM_GYROSCOPE,
        RM_HID, RM_HIO, RM_HIO_LOW, RM_HTTP, RM_I2C, RM_INVALIDRESVAL, RM_IR, RM_KERNEL, RM_L2B,
        RM_LDR, RM_LOADER_SERVER, RM_MC, RM_MCU, RM_MIC, RM_MIDI, RM_MP, RM_MPWL, RM_MVD, RM_NDM,
        RM_NEIA, RM_NEWS, RM_NEX, RM_NFC, RM_NFP, RM_NGC, RM_NIM, RM_NPNS, RM_NS, RM_NWM, RM_OLV,
        RM_OS, RM_PDN, RM_PI, RM_PIA, RM_PL, RM_PM, RM_PM_LOW, RM_PS, RM_PTM, RM_PXI, RM_QTM,
        RM_RDT, RM_RO, RM_ROMFS, RM_SDMC, RM_SND, RM_SOC, RM_SPI, RM_SPM, RM_SRV, RM_SSL, RM_SWC,
        RM_TCB, RM_TEST, RM_UART, RM_UDS, RM_UPDATER, RM_UTIL, RM_VCTL, RM_WEB_BROWSER,
    };

    Cow::Borrowed(match R_MODULE(result) as u32 {
        RM_COMMON => "common",
        RM_KERNEL => "kernel",
        RM_UTIL => "util",
        RM_FILE_SERVER => "file_server",
        RM_LOADER_SERVER => "loader_server",
        RM_TCB => "tcb",
        RM_OS => "os",
        RM_DBG => "dbg",
        RM_DMNT => "dmnt",
        RM_PDN => "pdn",
        RM_GSP => "gsp",
        RM_I2C => "i2c",
        RM_GPIO => "gpio",
        RM_DD => "dd",
        RM_CODEC => "codec",
        RM_SPI => "spi",
        RM_PXI => "pxi",
        RM_FS => "fs",
        RM_DI => "di",
        RM_HID => "hid",
        RM_CAM => "cam",
        RM_PI => "pi",
        RM_PM => "pm",
        RM_PM_LOW => "pm_low",
        RM_FSI => "fsi",
        RM_SRV => "srv",
        RM_NDM => "ndm",
        RM_NWM => "nwm",
        RM_SOC => "soc",
        RM_LDR => "ldr",
        RM_ACC => "acc",
        RM_ROMFS => "romfs",
        RM_AM => "am",
        RM_HIO => "hio",
        RM_UPDATER => "updater",
        RM_MIC => "mic",
        RM_FND => "fnd",
        RM_MP => "mp",
        RM_MPWL => "mpwl",
        RM_AC => "ac",
        RM_HTTP => "http",
        RM_DSP => "dsp",
        RM_SND => "snd",
        RM_DLP => "dlp",
        RM_HIO_LOW => "hio_low",
        RM_CSND => "csnd",
        RM_SSL => "ssl",
        RM_AM_LOW => "am_low",
        RM_NEX => "nex",
        RM_FRIENDS => "friends",
        RM_RDT => "rdt",
        RM_APPLET => "applet",
        RM_NIM => "nim",
        RM_PTM => "ptm",
        RM_MIDI => "midi",
        RM_MC => "mc",
        RM_SWC => "swc",
        RM_FATFS => "fatfs",
        RM_NGC => "ngc",
        RM_CARD => "card",
        RM_CARDNOR => "cardnor",
        RM_SDMC => "sdmc",
        RM_BOSS => "boss",
        RM_DBM => "dbm",
        RM_CONFIG => "config",
        RM_PS => "ps",
        RM_CEC => "cec",
        RM_IR => "ir",
        RM_UDS => "uds",
        RM_PL => "pl",
        RM_CUP => "cup",
        RM_GYROSCOPE => "gyroscope",
        RM_MCU => "mcu",
        RM_NS => "ns",
        RM_NEWS => "news",
        RM_RO => "ro",
        RM_GD => "gd",
        RM_CARD_SPI => "card_spi",
        RM_EC => "ec",
        RM_WEB_BROWSER => "web_browser",
        RM_TEST => "test",
        RM_ENC => "enc",
        RM_PIA => "pia",
        RM_ACT => "act",
        RM_VCTL => "vctl",
        RM_OLV => "olv",
        RM_NEIA => "neia",
        RM_NPNS => "npns",
        RM_AVD => "avd",
        RM_L2B => "l2b",
        RM_MVD => "mvd",
        RM_NFC => "nfc",
        RM_UART => "uart",
        RM_SPM => "spm",
        RM_QTM => "qtm",
        RM_NFP => "nfp",
        RM_APPLICATION => "application",
        RM_INVALIDRESVAL => "invalid_res_val",
        code => return Cow::Owned(format!("(unknown module: {code:#x})")),
    })
}<|MERGE_RESOLUTION|>--- conflicted
+++ resolved
@@ -21,15 +21,11 @@
     }
 
     fn branch(self) -> ControlFlow<Self::Residual, Self::Output> {
-<<<<<<< HEAD
-        if self.0 != 0 {
-=======
         // Wait timeouts aren't counted as "failures" in libctru, but an unfinished task means unsafety for us.
         // Luckily all summary cases are for system failures (except RS_SUCCESS).
         // I don't know if there are any cases in libctru where a Result holds a "failing" summary but a "success" code, so we'll just check for both.
         if ctru_sys::R_FAILED(self.0) || ctru_sys::R_SUMMARY(self.0) != ctru_sys::RS_SUCCESS as i32
         {
->>>>>>> ca8f13d2
             ControlFlow::Break(self.into())
         } else {
             ControlFlow::Continue(())
