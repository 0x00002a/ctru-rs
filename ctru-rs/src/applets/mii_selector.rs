--- conflicted
+++ resolved
@@ -9,11 +9,7 @@
 /// Index of a Mii used to configure some parameters of the Mii Selector
 /// Can be either a single index, or _all_ Miis
 #[derive(Debug, Clone, Copy, Eq, PartialEq)]
-<<<<<<< HEAD
-pub enum MiiIndex {
-=======
 pub enum Index {
->>>>>>> eb8eaa50
     Index(u32),
     All,
 }
@@ -98,68 +94,40 @@
     }
 
     /// Whitelist a guest Mii
-<<<<<<< HEAD
-    pub fn whitelist_guest_mii(&mut self, mii_index: MiiIndex) {
-        let index = match mii_index {
-            MiiIndex::Index(i) => i,
-            MiiIndex::All => ctru_sys::MIISELECTOR_GUESTMII_SLOTS,
-=======
     pub fn whitelist_guest_mii(&mut self, mii_index: Index) {
         let index = match mii_index {
             Index::Index(i) => i,
             Index::All => ctru_sys::MIISELECTOR_GUESTMII_SLOTS,
->>>>>>> eb8eaa50
         };
 
         unsafe { ctru_sys::miiSelectorWhitelistGuestMii(self.config.as_mut(), index) }
     }
 
     /// Blacklist a guest Mii
-<<<<<<< HEAD
-    pub fn blacklist_guest_mii(&mut self, mii_index: MiiIndex) {
-        let index = match mii_index {
-            MiiIndex::Index(i) => i,
-            MiiIndex::All => ctru_sys::MIISELECTOR_GUESTMII_SLOTS,
-=======
     pub fn blacklist_guest_mii(&mut self, mii_index: Index) {
         let index = match mii_index {
             Index::Index(i) => i,
             Index::All => ctru_sys::MIISELECTOR_GUESTMII_SLOTS,
->>>>>>> eb8eaa50
         };
 
         unsafe { ctru_sys::miiSelectorBlacklistGuestMii(self.config.as_mut(), index) }
     }
 
     /// Whitelist a user Mii
-<<<<<<< HEAD
-    pub fn whitelist_user_mii(&mut self, mii_index: MiiIndex) {
-        let index = match mii_index {
-            MiiIndex::Index(i) => i,
-            MiiIndex::All => ctru_sys::MIISELECTOR_USERMII_SLOTS,
-=======
     pub fn whitelist_user_mii(&mut self, mii_index: Index) {
         let index = match mii_index {
             Index::Index(i) => i,
             Index::All => ctru_sys::MIISELECTOR_USERMII_SLOTS,
->>>>>>> eb8eaa50
         };
 
         unsafe { ctru_sys::miiSelectorWhitelistUserMii(self.config.as_mut(), index) }
     }
 
     /// Blacklist a user Mii
-<<<<<<< HEAD
-    pub fn blacklist_user_mii(&mut self, mii_index: MiiIndex) {
-        let index = match mii_index {
-            MiiIndex::Index(i) => i,
-            MiiIndex::All => ctru_sys::MIISELECTOR_USERMII_SLOTS,
-=======
     pub fn blacklist_user_mii(&mut self, mii_index: Index) {
         let index = match mii_index {
             Index::Index(i) => i,
             Index::All => ctru_sys::MIISELECTOR_USERMII_SLOTS,
->>>>>>> eb8eaa50
         };
 
         unsafe { ctru_sys::miiSelectorBlacklistUserMii(self.config.as_mut(), index) }
@@ -217,11 +185,7 @@
     }
 }
 
-<<<<<<< HEAD
-impl From<u32> for MiiIndex {
-=======
 impl From<u32> for Index {
->>>>>>> eb8eaa50
     fn from(v: u32) -> Self {
         Self::Index(v)
     }
